--- conflicted
+++ resolved
@@ -42,11 +42,8 @@
 	"github.com/google/osv-scalibr/extractor/filesystem/os/cos"
 	"github.com/google/osv-scalibr/extractor/filesystem/os/dpkg"
 	"github.com/google/osv-scalibr/extractor/filesystem/os/flatpak"
-<<<<<<< HEAD
 	"github.com/google/osv-scalibr/extractor/filesystem/os/kernel/module"
-=======
 	"github.com/google/osv-scalibr/extractor/filesystem/os/kernel/vmlinuz"
->>>>>>> e7a79504
 	"github.com/google/osv-scalibr/extractor/filesystem/os/macapps"
 	"github.com/google/osv-scalibr/extractor/filesystem/os/nix"
 	"github.com/google/osv-scalibr/extractor/filesystem/os/pacman"
@@ -387,10 +384,9 @@
 				UpdateUrl:                m.KSUpdateURL,
 			},
 		}
-<<<<<<< HEAD
 	case *module.Metadata:
-		i.Metadata = &spb.Inventory_ModuleMetadata{
-			ModuleMetadata: &spb.ModuleMetadata{
+		i.Metadata = &spb.Inventory_KernelModuleMetadata{
+			KernelModuleMetadata: &spb.KernelModuleMetadata{
 				PackageName:                    m.PackageName,
 				PackageVersion:                 m.PackageVersion,
 				PackageVermagic:                m.PackageVermagic,
@@ -398,8 +394,8 @@
 				OsId:                           m.OSID,
 				OsVersionCodename:              m.OSVersionCodename,
 				OsVersionId:                    m.OSVersionID,
-				PackageAuthor:                  m.PackageAuthor,
-=======
+				PackageAuthor:                  m.PackageAuthor},
+		}
 	case *vmlinuz.Metadata:
 		i.Metadata = &spb.Inventory_VmlinuzMetadata{
 			VmlinuzMetadata: &spb.VmlinuzMetadata{
@@ -414,8 +410,7 @@
 				OsId:              m.OSID,
 				OsVersionCodename: m.OSVersionCodename,
 				OsVersionId:       m.OSVersionID,
-				RwRootFs:          m.RwRootFs,
->>>>>>> e7a79504
+				RwRootFs:          m.RWRootFS,
 			},
 		}
 	case *ctrdfs.Metadata:
