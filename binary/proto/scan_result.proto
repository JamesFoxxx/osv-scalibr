/*
 * Copyright 2024 Google LLC
 *
 * Licensed under the Apache License, Version 2.0 (the "License");
 * you may not use this file except in compliance with the License.
 * You may obtain a copy of the License at
 *
 * http://www.apache.org/licenses/LICENSE-2.0
 *
 * Unless required by applicable law or agreed to in writing, software
 * distributed under the License is distributed on an "AS IS" BASIS,
 * WITHOUT WARRANTIES OR CONDITIONS OF ANY KIND, either express or implied.
 * See the License for the specific language governing permissions and
 * limitations under the License.
 */

syntax = "proto3";

package scalibr;

import "google/protobuf/timestamp.proto";

option go_package = "github.com/google/scalibr/binary/proto/scan_result_go_proto";
option java_multiple_files = true;

// Proto file describing the SCALIBR scan results. Whenever this proto is
// modified make sure to regenerate the go_proto file by running
// `make protos`

// The software inventory and security findings that a scan run found.
message ScanResult {
  string version = 1;
  google.protobuf.Timestamp start_time = 2;
  google.protobuf.Timestamp end_time = 3;
  // Status of the overall scan.
  ScanStatus status = 4;
  // Status and versions of the inventory+vuln plugins that ran.
  repeated PluginStatus plugin_status = 5;
  repeated Inventory inventories = 6;
  repeated Finding findings = 7;
}

message ScanStatus {
  ScanStatusEnum status = 1;
  string failure_reason = 2;
  enum ScanStatusEnum {
    UNSPECIFIED = 0;
    SUCCEEDED = 1;
    PARTIALLY_SUCCEEDED = 2;
    FAILED = 3;
  }
}

message PluginStatus {
  string name = 1;
  int32 version = 2;
  ScanStatus status = 3;
}

// A software package or library found by an extractor.
// PURL or CPE needs to be set, maybe both.
message Inventory {
  reserved 3, 4;
  // Human-readable name of the software, to be used for things like logging.
  // For vuln matching, use the name from metadata.
  string name = 11;
  // Version of the package.
  string version = 12;
  // Source code level package identifiers.
  SourceCodeIdentifier source_code = 26;
  // Package URL of the software.
  Purl purl = 1;
  // Ecosystem - For software packages this corresponds to an OSV ecosystem
  // value, e.g. PyPI.
  string ecosystem = 27;
  // Paths or source of files related to the package.
  repeated string locations = 2;
  // The name of the Extractor that found this software. Set by the
  // core library.
  string extractor = 10;
  // The additional data found in the package.
  oneof metadata {
    PythonPackageMetadata python_metadata = 5;
    JavascriptPackageJSONMetadata javascript_metadata = 6;
    APKPackageMetadata apk_metadata = 7;
    DPKGPackageMetadata dpkg_metadata = 8;
    RPMPackageMetadata rpm_metadata = 9;
    COSPackageMetadata cos_metadata = 13;
    DEPSJSONMetadata depsjson_metadata = 40;
    SPDXPackageMetadata spdx_metadata = 14;
    JavaArchiveMetadata java_archive_metadata = 15;
    JavaLockfileMetadata java_lockfile_metadata = 31;
    PACMANPackageMetadata pacman_metadata = 36;
<<<<<<< HEAD
    ModuleMetadata module_metadata = 38;
    NixPackageMetadata nix_metadata = 37;
=======
    VmlinuzMetadata vmlinuz_metadata = 39;
>>>>>>> e7a79504
    PortagePackageMetadata portage_metadata = 41;
    OSVPackageMetadata osv_metadata = 16;
    PythonRequirementsMetadata python_requirements_metadata = 21;
    ContainerdContainerMetadata containerd_container_metadata = 22;
    SNAPPackageMetadata snap_metadata = 23;
    FlatpakPackageMetadata flatpak_metadata = 24;
    MacAppsMetadata mac_apps_metadata = 34;
    ContainerdRuntimeContainerMetadata containerd_runtime_container_metadata =
        25;
    CDXPackageMetadata cdx_metadata = 30;
    WindowsOSVersion windows_os_version_metadata = 33;
  }

  repeated AnnotationEnum annotations = 28;
  enum AnnotationEnum {
    UNSPECIFIED = 0;
    TRANSITIONAL = 1;
    INSIDE_OS_PACKAGE = 2;
    INSIDE_CACHE_DIR = 3;
  }

  // Details about the layer a package was found in. This should be set only for
  // container image scanning.
  LayerDetails layer_details = 35;
}

// Additional identifiers for source code software packages (e.g. NPM).
message SourceCodeIdentifier {
  string repo = 1;
  string commit = 2;
}

// Details about the layer a package was found in.
message LayerDetails {
  int32 index = 1;
  string diff_id = 2;
  string command = 3;
  bool in_base_image = 4;
}

// Package URL, see https://github.com/package-url/purl-spec
message Purl {
  // String representation.
  string purl = 1;
  // Package type, e.g. "maven, npm, pypi".
  string type = 2;
  // Package name.
  string name = 3;
  // Package version.
  string version = 4;
  // Name prefix such as a Maven groupid, or Docker image owner.
  string namespace = 5;
  // Extra qualifying data for a package such as an OS, architecture, etc.
  repeated Qualifier qualifiers = 6;
  // Extra subpath within a package, relative to the package root.
  string subpath = 7;
}

message Qualifier {
  string key = 1;
  string value = 2;
}

// A security finding found by a detector. It could describe things like a CVE
// or a CIS non-compliance.
message Finding {
  // Info specific to the finding. Should always be the same for the same type
  // of finding.
  Advisory adv = 1;
  // Instance-specific info such as location of the vulnerable files.
  TargetDetails target = 2;
  // Additional free-text info.
  string extra = 3;
  // The name of the Detectors that found this finding. Set by the core library.
  repeated string detectors = 4;
}

message Advisory {
  // A unique ID for the finding.
  AdvisoryId id = 1;
  TypeEnum type = 2;
  string title = 3;
  string description = 4;
  // Remediation instructions, e.g. "update to latest version".
  string recommendation = 5;
  Severity sev = 6;
  enum TypeEnum {
    UNKNOWN = 0;
    VULNERABILITY = 1;
    CIS_FINDING = 2;
  }
}

// A unique identifier per advisory.
message AdvisoryId {
  string publisher = 1;  // e.g. "CVE".
  string reference = 2;  // e.g. "CVE-2023-1234".
}

message Severity {
  // Required severity enum. Can be used for e.g. prioritizing filed bugs.
  SeverityEnum severity = 1;
  // Optional CVSS scores, only set for vulns with CVEs.
  CVSS cvss_v2 = 2;
  CVSS cvss_v3 = 3;
  enum SeverityEnum {
    UNSPECIFIED = 0;
    MINIMAL = 1;
    LOW = 2;
    MEDIUM = 3;
    HIGH = 4;
    CRITICAL = 5;
  }
}

message CVSS {
  float base_score = 1;
  float temporal_score = 2;
  float environmental_score = 3;
}

message TargetDetails {
  // The software affected by the finding.
  Inventory inventory = 1;
  // Location of vulnerable files not related to the inventory,
  // e.g. config files with misconfigurations.
  repeated string location = 3;
}

// The additional data found in python packages.
message PythonPackageMetadata {
  string author = 1;
  string author_email = 2;
}

// The additional data found in npm packages.
message JavascriptPackageJSONMetadata {
  string author = 1;
  repeated string maintainers = 2;
  repeated string contributors = 3;
}

// The additional data found in APK packages.
message APKPackageMetadata {
  string package_name = 1;
  string origin_name = 2;
  string os_id = 3;
  string os_version_id = 4;
  string maintainer = 5;
  string architecture = 6;
  string license = 7;
}

// The additional data found in DPKG packages.
// Next ID: 11
message DPKGPackageMetadata {
  string package_name = 1;
  string source_name = 2;
  string source_version = 3;
  string package_version = 4;
  string os_id = 5;
  string os_version_codename = 6;
  string os_version_id = 7;
  string maintainer = 8;
  string architecture = 9;
  string status = 10;
}

// The additional data found in RPM packages.
message RPMPackageMetadata {
  string package_name = 1;
  string source_rpm = 2;
  int32 epoch = 3;
  string os_id = 4;
  string os_version_id = 5;
  string os_build_id = 6;
  string os_name = 7;
  string vendor = 8;
  string architecture = 9;
  string license = 10;
}

// The additional data found in COS packages.
message COSPackageMetadata {
  string name = 1;
  string version = 2;
  string category = 3;
  string os_version = 4;
  string os_version_id = 5;
}

// The additional data found in PACMAN packages.
message PACMANPackageMetadata {
  string package_name = 1;
  string package_version = 2;
  string os_id = 3;
  string os_version_id = 4;
  string package_description = 5;
  string package_dependencies = 6;
}

// The additional data found in Nix packages.
message NixPackageMetadata {
  string package_name = 1;
  string package_version = 2;
  string package_hash = 3;
  string package_output = 4;
  string os_id = 5;
  string os_version_codename = 6;
  string os_version_id = 7;
}

// The additional data found in .NET deps json packages.
message DEPSJSONMetadata {
  string package_name = 1;
  string package_version = 2;
  string type = 3;
}

// The additional data found in SNAP packages.
message SNAPPackageMetadata {
  string name = 1;
  string version = 2;
  string grade = 3;
  string type = 4;
  repeated string architectures = 5;
  string os_id = 6;
  string os_version_codename = 7;
  string os_version_id = 8;
}

// The additional data found in portage packages.
message PortagePackageMetadata {
  string package_name = 1;
  string package_version = 2;
  string os_id = 3;
  string os_version_id = 4;
}

// The additional data found in Flatpak packages.
message FlatpakPackageMetadata {
  string package_name = 1;
  string package_id = 2;
  string package_version = 3;
  string release_date = 4;
  string os_name = 5;
  string os_id = 6;
  string os_version_id = 7;
  string os_build_id = 8;
  string developer = 9;
}

<<<<<<< HEAD
// The additional data found in MODULE packages.
message ModuleMetadata {
  string package_name = 1;
  string package_version = 2;
  string package_vermagic = 3;
  string package_source_version_identifier = 4;
  string os_id = 5;
  string os_version_codename = 6;
  string os_version_id = 7;
  string package_author = 8;
=======
// The additional data found in Vmlinuz packages.
message VmlinuzMetadata {
  string name = 1;
  string version = 2;
  string architecture = 3;
  string extended_version = 4;
  string format = 5;
  int32 swap_device = 6;
  int32 root_device = 7;
  string video_mode = 8;
  string os_id = 9;
  string os_version_codename = 10;
  string os_version_id = 11; 
  bool rw_root_fs = 12;
>>>>>>> e7a79504
}

// The additional data found in Mac Applications.
message MacAppsMetadata {
  string bundle_display_name = 1;
  string bundle_identifier = 2;
  string bundle_short_version_string = 3;
  string bundle_executable = 4;
  string bundle_name = 5;
  string bundle_package_type = 6;
  string bundle_signature = 7;
  string bundle_version = 8;
  string product_id = 9;
  string update_url = 10;
}

// The additional data for packages extracted from SPDX files.
message SPDXPackageMetadata {
  Purl purl = 1;
  repeated string cpes = 2;
}

// The additional data for packages extracted from CDX files.
message CDXPackageMetadata {
  Purl purl = 1;
  repeated string cpes = 2;
}

// The additional data found in Java JAR packages.
message JavaArchiveMetadata {
  string artifact_id = 2;
  string group_id = 3;
  string sha1 = 4;
}

// The additional data found in Java lockfiles.
message JavaLockfileMetadata {
  string artifact_id = 1;
  string group_id = 2;
  repeated string dep_group_vals = 3;
}

// The additional data for packages extracted by an OSV extractor wrapper.
message OSVPackageMetadata {
  string purl_type = 1;
  string commit = 2;
  string ecosystem = 3;
  string compare_as = 4;
}

message PythonRequirementsMetadata {
  repeated string hash_checking_mode_values = 1;
  string version_comparator = 2;
}

message ContainerdContainerMetadata {
  string namespace_name = 1;
  string image_name = 2;
  string image_digest = 3;
  string runtime = 4;
  int32 pid = 5;
  string snapshotter = 6;
  string snapshot_key = 7;
  string lower_dir = 8;
  string upper_dir = 9;
  string work_dir = 10;
  string id = 11;
}

message ContainerdRuntimeContainerMetadata {
  string namespace_name = 1;
  string image_name = 2;
  string image_digest = 3;
  string runtime = 4;
  string id = 5;
  int32 pid = 6;
  string rootfs_path = 7;
}

message WindowsOSVersion {
  string product = 1;
  string full_version = 2;
}<|MERGE_RESOLUTION|>--- conflicted
+++ resolved
@@ -91,12 +91,9 @@
     JavaArchiveMetadata java_archive_metadata = 15;
     JavaLockfileMetadata java_lockfile_metadata = 31;
     PACMANPackageMetadata pacman_metadata = 36;
-<<<<<<< HEAD
-    ModuleMetadata module_metadata = 38;
     NixPackageMetadata nix_metadata = 37;
-=======
+    KernelModuleMetadata kernel_module_metadata = 38;
     VmlinuzMetadata vmlinuz_metadata = 39;
->>>>>>> e7a79504
     PortagePackageMetadata portage_metadata = 41;
     OSVPackageMetadata osv_metadata = 16;
     PythonRequirementsMetadata python_requirements_metadata = 21;
@@ -349,9 +346,8 @@
   string developer = 9;
 }
 
-<<<<<<< HEAD
 // The additional data found in MODULE packages.
-message ModuleMetadata {
+message KernelModuleMetadata {
   string package_name = 1;
   string package_version = 2;
   string package_vermagic = 3;
@@ -360,7 +356,8 @@
   string os_version_codename = 6;
   string os_version_id = 7;
   string package_author = 8;
-=======
+}
+
 // The additional data found in Vmlinuz packages.
 message VmlinuzMetadata {
   string name = 1;
@@ -373,9 +370,8 @@
   string video_mode = 8;
   string os_id = 9;
   string os_version_codename = 10;
-  string os_version_id = 11; 
+  string os_version_id = 11;
   bool rw_root_fs = 12;
->>>>>>> e7a79504
 }
 
 // The additional data found in Mac Applications.
