/*
 * Copyright 2025 Google LLC
 *
 * Licensed under the Apache License, Version 2.0 (the "License");
 * you may not use this file except in compliance with the License.
 * You may obtain a copy of the License at
 *
 * http://www.apache.org/licenses/LICENSE-2.0
 *
 * Unless required by applicable law or agreed to in writing, software
 * distributed under the License is distributed on an "AS IS" BASIS,
 * WITHOUT WARRANTIES OR CONDITIONS OF ANY KIND, either express or implied.
 * See the License for the specific language governing permissions and
 * limitations under the License.
 */

syntax = "proto3";

package scalibr;

import "google/protobuf/timestamp.proto";

option go_package = "github.com/google/scalibr/binary/proto/scan_result_go_proto";
option java_multiple_files = true;

// Proto file describing the SCALIBR scan results. Whenever this proto is
// modified make sure to regenerate the go_proto file by running
// `make protos`

// The results of a scan incl. scan status and artifacts found.
message ScanResult {
  string version = 1;
  google.protobuf.Timestamp start_time = 2;
  google.protobuf.Timestamp end_time = 3;
  // Status of the overall scan.
  ScanStatus status = 4;
  // Status and versions of the plugins that ran.
  repeated PluginStatus plugin_status = 5;
  // TODO(b/400910349): Remove once integrators stop using these fields.
  repeated Package inventories_deprecated = 6 [deprecated = true];
  repeated GenericFinding findings_deprecated = 7 [deprecated = true];
  Inventory inventory = 8;
}

// The artifacts (e.g. software inventory, security findings) that a scan found.
message Inventory {
  repeated Package packages = 1;
  repeated GenericFinding generic_findings = 2;
  repeated Secret secrets = 3;
  repeated ContainerImageMetadata container_image_metadata = 5;
}

message ScanStatus {
  ScanStatusEnum status = 1;
  string failure_reason = 2;
  enum ScanStatusEnum {
    UNSPECIFIED = 0;
    SUCCEEDED = 1;
    PARTIALLY_SUCCEEDED = 2;
    FAILED = 3;
  }
}

message PluginStatus {
  string name = 1;
  int32 version = 2;
  ScanStatus status = 3;
}

// A software package or library found by an extractor.
// PURL or CPE needs to be set, maybe both.
message Package {
  reserved 3, 4, 35;
  // Human-readable name of the software, to be used for things like logging.
  // For vuln matching, use the name from metadata.
  string name = 11;
  // Version of the package.
  string version = 12;
  // Source code level package identifiers.
  SourceCodeIdentifier source_code = 26;
  // Package URL of the software.
  Purl purl = 1;
  // Ecosystem - For software packages this corresponds to an OSV ecosystem
  // value, e.g. PyPI.
  string ecosystem = 27;
  // Paths or source of files related to the package.
  repeated string locations = 2;
  // TODO(b/400910349): Remove once integrators stop using these fields.
  string extractor_deprecated = 10 [deprecated = true];
  // The names of the plugins that found this software. Set by the
  // core library.
  repeated string plugins = 49;
  // The additional data found in the package.
  // LINT.IfChange
  oneof metadata {
    PythonPackageMetadata python_metadata = 5;
    JavascriptPackageJSONMetadata javascript_metadata = 6;
    APKPackageMetadata apk_metadata = 7;
    DPKGPackageMetadata dpkg_metadata = 8;
    RPMPackageMetadata rpm_metadata = 9;
    COSPackageMetadata cos_metadata = 13;
    DEPSJSONMetadata depsjson_metadata = 40;
    SPDXPackageMetadata spdx_metadata = 14;
    JavaArchiveMetadata java_archive_metadata = 15;
    JavaLockfileMetadata java_lockfile_metadata = 31;
    PACMANPackageMetadata pacman_metadata = 36;
    NixPackageMetadata nix_metadata = 37;
    KernelModuleMetadata kernel_module_metadata = 38;
    VmlinuzMetadata vmlinuz_metadata = 39;
    PortagePackageMetadata portage_metadata = 41;
    OSVPackageMetadata osv_metadata = 16;
    NetportsMetadata netports_metadata = 45;
    PythonRequirementsMetadata python_requirements_metadata = 21;
    PythonSetupMetadata python_setup_metadata = 44;
    ContainerdContainerMetadata containerd_container_metadata = 22;
    SNAPPackageMetadata snap_metadata = 23;
    FlatpakPackageMetadata flatpak_metadata = 24;
    MacAppsMetadata mac_apps_metadata = 34;
    ContainerdRuntimeContainerMetadata containerd_runtime_container_metadata =
        25;
    CDXPackageMetadata cdx_metadata = 30;
    WindowsOSVersion windows_os_version_metadata = 33;
    HomebrewPackageMetadata homebrew_metadata = 42;
    ChromeExtensionsMetadata chrome_extensions_metadata = 47;
    VSCodeExtensionsMetadata vscode_extensions_metadata = 46;
    PodmanMetadata podman_metadata = 50;
    DockerContainersMetadata docker_containers_metadata = 48;
    MacportsPackageMetadata macports_metadata = 53;
    WingetPackageMetadata winget_metadata = 54;
    AsdfMetadata asdf_metadata = 55;
    NvmMetadata nvm_metadata = 56;
  }
  // LINT.ThenChange(/binary/proto/package_metadata.go)

  // Deprecated - use exploitability_signals instead
  // TODO(b/400910349): Remove once integrators stop using this.
  repeated AnnotationEnum annotations_deprecated = 28 [deprecated = true];
  // Signals to indicate that specific vulnerabilities are not applicable to
  // this package.
  repeated PackageExploitabilitySignal exploitability_signals = 51;
  enum AnnotationEnum {
    UNSPECIFIED = 0;
    TRANSITIONAL = 1;
    INSIDE_OS_PACKAGE = 2;
    INSIDE_CACHE_DIR = 3;
  }

  // Software licenses information
  repeated string licenses = 52;

  message ContainerImageMetadataIndexes {
    // The index of ContainerImageMetadata in Inventory.ContainerImageMetadata
    // list.
    int32 container_image_index = 1;
    // The index of LayerMetadata in ContainerImageMetadata.LayerMetadata list.
    int32 layer_index = 2;
  }

  optional ContainerImageMetadataIndexes container_image_metadata_indexes = 57;
}

// Additional identifiers for source code software packages (e.g. NPM).
message SourceCodeIdentifier {
  string repo = 1;
  string commit = 2;
}

// Details about the layer a package was found in.
message LayerDetails {
  // The index of the layer in the container image.
  int32 index = 1;
  // The diff ID (typically a sha256 hash) of the layer in the container image.
  string diff_id = 2;
  // The layer chain ID (sha256 hash) of the layer in the container image.
  // https://github.com/opencontainers/image-spec/blob/main/config.md#layer-chainid
  string chain_id = 5;
  // The layer build command that was used to build the layer. This may not be
  // found in all layers depending on how the container image is built.
  string command = 3;
  // Denotes whether the layer is in the base image.
  bool in_base_image = 4;
}

// PackageExploitabilitySignal is used to indicate that specific vulnerabilities
// are not applicable to a given package.
message PackageExploitabilitySignal {
  // The name of the plugin (e.g. Annotator) that added this signal.
  string plugin = 1;
  // Reason for exclusion.
  VexJustification justification = 2;
  oneof vuln_filter {
    // Advisory Identifier (CVE, GHSA, ...) and aliases of the vulns that are
    // not applicable to this package.
    VulnIdentifiers vuln_identifiers = 3;
    // Indicates that all vulnerabilities associated with the package are
    // irrelevant.
    bool matches_all_vulns = 4;
  }
}

message VulnIdentifiers {
  repeated string identifiers = 1;
}

// FindingExploitabilitySignal is used to indicate that a finding is not
// exploitable.
message FindingExploitabilitySignal {
  // The name of the plugin (e.g. Annotator) that added this signal.
  string plugin = 1;
  // Reason for exclusion.
  VexJustification justification = 2;
}

// Vuln exclusion reasons - Mirrors the format from the official VEX
// documentation
// (https://www.cisa.gov/sites/default/files/publications/VEX_Status_Justification_Jun22.pdf)
enum VexJustification {
  VEX_JUSTIFICATION_UNSPECIFIED = 0;
  // The vulnerable component is not used in the affected artifact.
  COMPONENT_NOT_PRESENT = 1;
  // The component is used but vulnerable code was removed or not included.
  VULNERABLE_CODE_NOT_PRESENT = 2;
  // Vulnerable code is included but is not executed.
  VULNERABLE_CODE_NOT_IN_EXECUTE_PATH = 3;
  // Vulnerable code is executed but can't be exploited due to program logic.
  VULNERABLE_CODE_CANNOT_BE_CONTROLLED_BY_ADVERSARY = 4;
  // Code can be executed but additional mitigations prevent exploitation.
  INLINE_MITIGATION_ALREADY_EXISTS = 5;
}

// Package URL, see https://github.com/package-url/purl-spec
message Purl {
  // String representation.
  string purl = 1;
  // Package type, e.g. "maven, npm, pypi".
  string type = 2;
  // Package name.
  string name = 3;
  // Package version.
  string version = 4;
  // Name prefix such as a Maven groupid, or Docker image owner.
  string namespace = 5;
  // Extra qualifying data for a package such as an OS, architecture, etc.
  repeated Qualifier qualifiers = 6;
  // Extra subpath within a package, relative to the package root.
  string subpath = 7;
}

message Qualifier {
  string key = 1;
  string value = 2;
}

// Describes generic security findings not associated with any
// specific package, e.g. weak credentials.
message GenericFinding {
  reserved 3;
  // Info specific to the finding. Should always be the same for the same type
  // of finding.
  GenericFindingAdvisory adv = 1;
  // Instance-specific info such as location of the vulnerable files.
  GenericFindingTargetDetails target = 2;
  // The plugins (e.g. Detectors, Enrichers) that found this vuln.
  repeated string plugins = 4;
  // Signals that indicate this finding is not exploitable.
  repeated FindingExploitabilitySignal exploitability_signals = 5;
}

// Describes a security finding and how to remediate it. It should not
// contain any information specific to the target (e.g. which files were
// found vulnerable).
message GenericFindingAdvisory {
  reserved 2, 6;
  // A unique ID for the finding.
  AdvisoryId id = 1;
  string title = 3;
  string description = 4;
  // Remediation instructions, e.g. "update to latest version".
  string recommendation = 5;
  SeverityEnum sev = 7;
}

// A unique identifier per advisory.
message AdvisoryId {
  string publisher = 1;  // e.g. "CVE".
  string reference = 2;  // e.g. "CVE-2023-1234".
}

enum SeverityEnum {
  SEVERITY_UNSPECIFIED = 0;
  MINIMAL = 1;
  LOW = 2;
  MEDIUM = 3;
  HIGH = 4;
  CRITICAL = 5;
}

// Instance-specific details about the generic security finding.
message GenericFindingTargetDetails {
  reserved 1, 2, 3;
  // Free-text info.
  string extra = 4;
}

// The additional data found in python packages.
message PythonPackageMetadata {
  string author = 1;
  string author_email = 2;
}

// The additional data found in npm packages.
message JavascriptPackageJSONMetadata {
  string author = 1;
  repeated string maintainers = 2;
  repeated string contributors = 3;
  bool from_npm_repository = 4;
}

// The additional data found in APK packages.
message APKPackageMetadata {
  reserved 7;

  string package_name = 1;
  string origin_name = 2;
  string os_id = 3;
  string os_version_id = 4;
  string maintainer = 5;
  string architecture = 6;

  reserved "license";
}

// The additional data found in DPKG packages.
// Next ID: 11
message DPKGPackageMetadata {
  string package_name = 1;
  string source_name = 2;
  string source_version = 3;
  string package_version = 4;
  string os_id = 5;
  string os_version_codename = 6;
  string os_version_id = 7;
  string maintainer = 8;
  string architecture = 9;
  string status = 10;
}

// The additional data found in RPM packages.
message RPMPackageMetadata {
  reserved 10;

  string package_name = 1;
  string source_rpm = 2;
  int32 epoch = 3;
  string os_id = 4;
  string os_version_id = 5;
  string os_build_id = 6;
  string os_name = 7;
  string vendor = 8;
  string architecture = 9;

  reserved "license";
}

// The additional data found in COS packages.
message COSPackageMetadata {
  string name = 1;
  string version = 2;
  string category = 3;
  string os_version = 4;
  string os_version_id = 5;
  string ebuild_version = 6;
}

// The additional data found in PACMAN packages.
message PACMANPackageMetadata {
  string package_name = 1;
  string package_version = 2;
  string os_id = 3;
  string os_version_id = 4;
  string package_description = 5;
  string package_dependencies = 6;
}

// The additional data found in Nix packages.
message NixPackageMetadata {
  string package_name = 1;
  string package_version = 2;
  string package_hash = 3;
  string package_output = 4;
  string os_id = 5;
  string os_version_codename = 6;
  string os_version_id = 7;
}

// The additional data found in .NET deps json packages.
message DEPSJSONMetadata {
  string package_name = 1;
  string package_version = 2;
  string type = 3;
}

// The additional data found in SNAP packages.
message SNAPPackageMetadata {
  string name = 1;
  string version = 2;
  string grade = 3;
  string type = 4;
  repeated string architectures = 5;
  string os_id = 6;
  string os_version_codename = 7;
  string os_version_id = 8;
}

// The additional data found in portage packages.
message PortagePackageMetadata {
  string package_name = 1;
  string package_version = 2;
  string os_id = 3;
  string os_version_id = 4;
}

// The additional data found in Flatpak packages.
message FlatpakPackageMetadata {
  string package_name = 1;
  string package_id = 2;
  string package_version = 3;
  string release_date = 4;
  string os_name = 5;
  string os_id = 6;
  string os_version_id = 7;
  string os_build_id = 8;
  string developer = 9;
}

// The additional data found in MODULE packages.
message KernelModuleMetadata {
  string package_name = 1;
  string package_version = 2;
  string package_vermagic = 3;
  string package_source_version_identifier = 4;
  string os_id = 5;
  string os_version_codename = 6;
  string os_version_id = 7;
  string package_author = 8;
}

// The additional data found in Vmlinuz packages.
message VmlinuzMetadata {
  string name = 1;
  string version = 2;
  string architecture = 3;
  string extended_version = 4;
  string format = 5;
  int32 swap_device = 6;
  int32 root_device = 7;
  string video_mode = 8;
  string os_id = 9;
  string os_version_codename = 10;
  string os_version_id = 11;
  bool rw_root_fs = 12;
}

// The additional data found in Mac Applications.
message MacAppsMetadata {
  string bundle_display_name = 1;
  string bundle_identifier = 2;
  string bundle_short_version_string = 3;
  string bundle_executable = 4;
  string bundle_name = 5;
  string bundle_package_type = 6;
  string bundle_signature = 7;
  string bundle_version = 8;
  string product_id = 9;
  string update_url = 10;
}

// The additional data found in Macports packages.
message MacportsPackageMetadata {
  string package_name = 1;
  string package_version = 2;
  string package_revision = 3;
}

// The additional data for packages extracted from SPDX files.
message SPDXPackageMetadata {
  Purl purl = 1;
  repeated string cpes = 2;
}

// The additional data for packages extracted from CDX files.
message CDXPackageMetadata {
  Purl purl = 1;
  repeated string cpes = 2;
}

// The additional data found in Java JAR packages.
message JavaArchiveMetadata {
  string artifact_id = 2;
  string group_id = 3;
  string sha1 = 4;
}

// The additional data found in Java lockfiles.
message JavaLockfileMetadata {
  string artifact_id = 1;
  string group_id = 2;
  repeated string dep_group_vals = 3;
  bool is_transitive = 4;
}

// The additional data for packages extracted by an OSV extractor wrapper.
message OSVPackageMetadata {
  string purl_type = 1;
  string commit = 2;
  string ecosystem = 3;
  string compare_as = 4;
}

message PythonRequirementsMetadata {
  repeated string hash_checking_mode_values = 1;
  string version_comparator = 2;
  string requirement = 3;
}

message PythonSetupMetadata {
  string version_comparator = 2;
}

// Used to report open ports on a system.
message NetportsMetadata {
  uint32 port = 1;
  string protocol = 2;
  string command_line = 3;
}

message ContainerdContainerMetadata {
  string namespace_name = 1;
  string image_name = 2;
  string image_digest = 3;
  string runtime = 4;
  int32 pid = 5;
  string snapshotter = 6;
  string snapshot_key = 7;
  string lower_dir = 8;
  string upper_dir = 9;
  string work_dir = 10;
  string id = 11;
  string pod_name = 12;
  string pod_namespace = 13;
}

message ContainerdRuntimeContainerMetadata {
  string namespace_name = 1;
  string image_name = 2;
  string image_digest = 3;
  string runtime = 4;
  string id = 5;
  int32 pid = 6;
  string rootfs_path = 7;
}

message WindowsOSVersion {
  string product = 1;
  string full_version = 2;
}

// The additional data found in Homebrew packages.
message HomebrewPackageMetadata {}

// The additional data found in Chrome extensions.
message ChromeExtensionsMetadata {
  string name = 1;
  string description = 2;
  string author_email = 3;
  repeated string host_permissions = 4;
  int32 manifest_version = 5;
  string minimum_chrome_version = 6;
  repeated string permissions = 7;
  string update_url = 8;
}

// The additional data found in VSCode extensions.
message VSCodeExtensionsMetadata {
  string id = 1;
  string publisher_id = 2;
  string publisher_display_name = 3;
  string target_platform = 4;
  bool updated = 5;
  bool is_pre_release_version = 6;
  int64 installed_timestamp = 7;
}

// The additional data found in Podman containers.
message PodmanMetadata {
  map<uint32, Protocol> exposed_ports = 1;
  int32 pid = 2;
  string namespace_name = 3;
  google.protobuf.Timestamp started_time = 4;
  google.protobuf.Timestamp finished_time = 5;
  string status = 6;
  int32 exit_code = 7;
  bool exited = 8;
}

message Protocol {
  repeated string names = 1;
}

message DockerContainersMetadata {
  string image_name = 1;
  string image_digest = 2;
  string id = 3;
  repeated DockerPort ports = 4;
}

message AsdfMetadata {
  string tool_name = 1;
  string tool_version = 2;
}

message NvmMetadata {
  string nodejs_version = 2;
}

message DockerPort {
  string ip = 1;
  uint32 private_port = 2;
  uint32 public_port = 3;
  string type = 4;
}

// The additional data found in Windows Package Manager (Winget) packages.
message WingetPackageMetadata {
  string name = 1;
  string id = 2;
  string version = 3;
  string moniker = 4;
  string channel = 5;
  repeated string tags = 6;
  repeated string commands = 7;
}

// A secret (i.e. credential) found by Veles secret scanning.
message Secret {
  SecretData secret = 1;
  SecretStatus status = 2;
  repeated Location locations = 3;
}

message SecretData {
  oneof secret {
    GCPSAK gcpsak = 1;
    AnthropicWorkspaceAPIKey anthropic_workspace_api_key = 2;
    AnthropicModelAPIKey anthropic_model_api_key = 3;
    PerplexityAPIKey perplexity = 4;
    PrivateKey private_key = 5;
    GrokXAIAPIKey grok_xai_api_key = 6;
    GrokXAIManagementAPIKey grok_xai_management_api_key = 7;
    DockerHubPat docker_hub_pat = 8;
    DigitalOceanAPIToken digitalocean = 9;
    OpenAIAPIKey openai_api_key = 10;
    PostmanAPIKey postman_api_key = 11;
    PostmanCollectionAccessToken postman_collection_access_token = 12;
    AzureAccessToken azure_access_token = 13;
    AzureIdentityToken azure_identity_token = 14;
    TinkKeyset tink_keyset = 15;
    GitlabPat gitlab_pat = 16;
    HashiCorpVaultToken hashicorp_vault_token = 17;
    HashiCorpVaultAppRoleCredentials hashicorp_vault_app_role_credentials = 18;
    GCPAPIKey gcp_api_key = 19;
    HuggingfaceAPIKey hugginface = 20;
    GithubAppRefreshToken github_app_refresh_token = 21;
<<<<<<< HEAD
    SlackAppConfigRefreshToken slack_app_config_refresh_token = 22;
    SlackAppLevelToken slack_app_level_token = 23;
    SlackAppConfigAccessToken slack_app_config_access_token = 24;
=======
    StripeSecretKey stripe_secret_key = 22;
    StripeRestrictedKey stripe_restricted_key = 23;
    StripeWebhookSecret stripe_webhook_secret = 24;
    GCPOAuth2ClientCredentials gcp_oauth2_client_credentials = 25;
    GCPOAuth2AccessToken gcp_oauth2_access_token = 26;
    GithubAppServerToServerToken github_app_server_to_server_token = 27;
    GithubClassicPersonalAccessToken github_classic_personal_access_token = 28;
    GithubFineGrainedPersonalAccessToken
        github_fine_grained_personal_access_token = 29;
    GithubAppUserToServerToken github_app_user_to_server_token = 30;
    GithubOAuthToken github_oauth_token = 31;
>>>>>>> 7e996adc
  }

  message GCPSAK {
    // Always filled.
    string private_key_id = 1;
    string client_email = 2;
    bytes signature = 3;  // derived from the private_key for validation

    // Filled only when explicitly requested.
    string type = 4;
    string project_id = 5;
    string client_id = 6;
    string auth_uri = 7;
    string token_uri = 8;
    string auth_provider_x509_cert_url = 9;
    string client_x509_cert_url = 10;
    string universe_domain = 11;

    // Should not be filled out unless very explicitly requested accepting the
    // risk that this might accidentally leak the key.
    string private_key = 12;
  }

  message AnthropicWorkspaceAPIKey {
    // The Anthropic Workspace API key (contains "admin01").
    string key = 1;
  }

  message AnthropicModelAPIKey {
    // The Anthropic Model API key (regular API key for model access).
    string key = 1;
  }

  message PerplexityAPIKey {
    string key = 1;
  }

  message GrokXAIAPIKey {
    string key = 1;
  }

  message GrokXAIManagementAPIKey {
    string key = 1;
  }

  message PrivateKey {
    string block = 1;  // PEM/OpenSSH private key block
    bytes der = 2;     // DER-encoded key material
  }

  message AzureAccessToken {
    string token = 1;
  }

  message AzureIdentityToken {
    string token = 1;
  }

  message OpenAIAPIKey {
    string key = 1;
  }

  message DockerHubPat {
    string pat = 1;
    string username = 2;
  }

  message GitlabPat {
    string pat = 1;
  }

  message SlackAppLevelToken {
    string token = 1;
  }

  message SlackAppConfigAccessToken {
    string token = 1;
  }

  message SlackAppConfigRefreshToken {
    string token = 1;
  }

  message PostmanAPIKey {
    string key = 1;
  }

  message PostmanCollectionAccessToken {
    string key = 1;
  }

  message DigitalOceanAPIToken {
    string key = 1;
  }

  message GithubAppRefreshToken {
    string token = 1;
  }

  message GithubAppServerToServerToken {
    string token = 1;
  }

  message GithubClassicPersonalAccessToken {
    string token = 1;
  }

  message GithubFineGrainedPersonalAccessToken {
    string token = 1;
  }

  message GithubOAuthToken {
    string token = 1;
  }

  message GithubAppUserToServerToken {
    string token = 1;
  }

  message TinkKeyset {
    string content = 1;  // JSON encoded Tink keyset
  }

  message HashiCorpVaultToken {
    string token = 1;
  }

  message HashiCorpVaultAppRoleCredentials {
    string role_id = 1;
    string secret_id = 2;
    string id =
        3;  // General ID field for uncertain UUID types when context is unclear
  }

  message GCPAPIKey {
    string key = 1;
  }

  message HuggingfaceAPIKey {
    string key = 1;
    string role = 2;
    repeated string fine_grained_scope = 3;
  }

  message StripeSecretKey {
    string key = 1;
  }

  message StripeRestrictedKey {
    string key = 1;
  }

  message StripeWebhookSecret {
    string key = 1;
  }

  message GCPOAuth2ClientCredentials {
    // GCP OAuth2 client ID in format:
    // `12345678901-abcdefghijklmnopqrstuvwxyz.apps.googleusercontent.com`
    string id = 1;
    // GCP OAuth2 client secret, typically 24+ character alphanumeric string
    // prefixed with `GOCSPX-`
    string secret = 2;
  }

  message GCPOAuth2AccessToken {
    // GCP OAuth2 access token, typically in format:
    // "ya29.[alphanumeric_string]"
    string token = 1;
  }
}

message SecretStatus {
  SecretStatusEnum status = 1;
  google.protobuf.Timestamp last_updated = 2;

  enum SecretStatusEnum {
    // The default value for SecretStatusEnum. Set when no validation was
    // attempted.
    UNSPECIFIED = 0;
    // Deprecated. Use UNSPECIFIED instead.
    UNKNOWN = 1 [deprecated = true];
    // The secret is confirmed to be invalid.
    INVALID = 2;
    // The secret is confirmed to be valid.
    VALID = 3;
    // Validating the secret is not supported by the scanner.
    UNSUPPORTED = 4;
    // Validation is supported but the validation failed.
    FAILED = 5;
  }
}

message Location {
  oneof location {
    Filepath filepath = 1;
    FilepathWithLayerDetails filepath_with_layer_details = 2;
    EnvironmentVariable environment_variable = 3;
    ContainerCommand container_command = 4;
  }
}

message Filepath {
  string path = 1;
}

message FilepathWithLayerDetails {
  string path = 1;
  LayerDetails layer_details = 2;
}

message EnvironmentVariable {
  string name = 1;
}

message ContainerCommand {
  string command = 1;
}

message ContainerImageMetadata {
  int32 index = 1;
  // Layers are ordered from the earliest to the latest.
  repeated LayerMetadata layer_metadata = 2;
  // The base images that make up the chain.
  // The first base image is always empty, acting as a placeholder for the
  // scanned image itself. If the scanned image is a base image, there will be
  // no layers pointing to the first base image.
  //
  // The base images are ordered from the biggest base image containing all base
  // images to the smallest. e.g. [empty, postgresql, alpine]
  repeated BaseImageChain base_image_chains = 3;
}

message BaseImageChain {
  // List of potential base images (repositories that have a matching ChainID).
  repeated BaseImageDetails base_images = 1;
  // Chain ID of the last layer in the image.
  string chain_id = 2;
}

message BaseImageDetails {
  // Name of the image. (e.g. `debian`, `circleci/node`)
  string repository = 1;
  // Name of the registry. (e.g. `docker.io`, `ghcr.io`)
  string registry = 2;
  // Name of the plugin used to extract the base image.
  string plugin = 3;
}

message LayerMetadata {
  // The index of the layer within the ContainerImageMetadata.layer_metadata
  // field.
  int32 index = 1;
  string diff_id = 2;
  string chain_id = 3;
  // The command that was used to build the layer.
  string command = 4;
  // Whether the layer is empty (currently always false).
  bool is_empty = 5;
  // The index of the base image match within the
  // ContainerImageMetadata.base_image_chains field.
  int32 base_image_index = 6;
}<|MERGE_RESOLUTION|>--- conflicted
+++ resolved
@@ -671,11 +671,6 @@
     GCPAPIKey gcp_api_key = 19;
     HuggingfaceAPIKey hugginface = 20;
     GithubAppRefreshToken github_app_refresh_token = 21;
-<<<<<<< HEAD
-    SlackAppConfigRefreshToken slack_app_config_refresh_token = 22;
-    SlackAppLevelToken slack_app_level_token = 23;
-    SlackAppConfigAccessToken slack_app_config_access_token = 24;
-=======
     StripeSecretKey stripe_secret_key = 22;
     StripeRestrictedKey stripe_restricted_key = 23;
     StripeWebhookSecret stripe_webhook_secret = 24;
@@ -687,7 +682,10 @@
         github_fine_grained_personal_access_token = 29;
     GithubAppUserToServerToken github_app_user_to_server_token = 30;
     GithubOAuthToken github_oauth_token = 31;
->>>>>>> 7e996adc
+    SlackAppConfigRefreshToken slack_app_config_refresh_token = 33;
+    SlackAppLevelToken slack_app_level_token = 34;
+    SlackAppConfigAccessToken slack_app_config_access_token = 35;
+
   }
 
   message GCPSAK {
