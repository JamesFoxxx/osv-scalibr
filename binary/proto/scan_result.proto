/*
 * Copyright 2025 Google LLC
 *
 * Licensed under the Apache License, Version 2.0 (the "License");
 * you may not use this file except in compliance with the License.
 * You may obtain a copy of the License at
 *
 * http://www.apache.org/licenses/LICENSE-2.0
 *
 * Unless required by applicable law or agreed to in writing, software
 * distributed under the License is distributed on an "AS IS" BASIS,
 * WITHOUT WARRANTIES OR CONDITIONS OF ANY KIND, either express or implied.
 * See the License for the specific language governing permissions and
 * limitations under the License.
 */

syntax = "proto3";

package scalibr;

import "google/protobuf/timestamp.proto";

option go_package = "github.com/google/scalibr/binary/proto/scan_result_go_proto";
option java_multiple_files = true;

// Proto file describing the SCALIBR scan results. Whenever this proto is
// modified make sure to regenerate the go_proto file by running
// `make protos`

// The results of a scan incl. scan status and artifacts found.
message ScanResult {
  string version = 1;
  google.protobuf.Timestamp start_time = 2;
  google.protobuf.Timestamp end_time = 3;
  // Status of the overall scan.
  ScanStatus status = 4;
  // Status and versions of the plugins that ran.
  repeated PluginStatus plugin_status = 5;
  // TODO(b/400910349): Remove once integrators stop using these fields.
  repeated Package inventories_deprecated = 6 [deprecated = true];
  repeated GenericFinding findings_deprecated = 7 [deprecated = true];
  Inventory inventory = 8;
}

// The artifacts (e.g. software inventory, security findings) that a scan found.
message Inventory {
  repeated Package packages = 1;
  repeated GenericFinding generic_findings = 2;
  repeated Secret secrets = 3;
}

message ScanStatus {
  ScanStatusEnum status = 1;
  string failure_reason = 2;
  enum ScanStatusEnum {
    UNSPECIFIED = 0;
    SUCCEEDED = 1;
    PARTIALLY_SUCCEEDED = 2;
    FAILED = 3;
  }
}

message PluginStatus {
  string name = 1;
  int32 version = 2;
  ScanStatus status = 3;
}

// A software package or library found by an extractor.
// PURL or CPE needs to be set, maybe both.
message Package {
  reserved 3, 4;
  // Human-readable name of the software, to be used for things like logging.
  // For vuln matching, use the name from metadata.
  string name = 11;
  // Version of the package.
  string version = 12;
  // Source code level package identifiers.
  SourceCodeIdentifier source_code = 26;
  // Package URL of the software.
  Purl purl = 1;
  // Ecosystem - For software packages this corresponds to an OSV ecosystem
  // value, e.g. PyPI.
  string ecosystem = 27;
  // Paths or source of files related to the package.
  repeated string locations = 2;
  // TODO(b/400910349): Remove once integrators stop using these fields.
  string extractor_deprecated = 10 [deprecated = true];
  // The names of the plugins that found this software. Set by the
  // core library.
  repeated string plugins = 49;
  // The additional data found in the package.
  // LINT.IfChange
  oneof metadata {
    PythonPackageMetadata python_metadata = 5;
    JavascriptPackageJSONMetadata javascript_metadata = 6;
    APKPackageMetadata apk_metadata = 7;
    DPKGPackageMetadata dpkg_metadata = 8;
    RPMPackageMetadata rpm_metadata = 9;
    COSPackageMetadata cos_metadata = 13;
    DEPSJSONMetadata depsjson_metadata = 40;
    SPDXPackageMetadata spdx_metadata = 14;
    JavaArchiveMetadata java_archive_metadata = 15;
    JavaLockfileMetadata java_lockfile_metadata = 31;
    PACMANPackageMetadata pacman_metadata = 36;
    NixPackageMetadata nix_metadata = 37;
    KernelModuleMetadata kernel_module_metadata = 38;
    VmlinuzMetadata vmlinuz_metadata = 39;
    PortagePackageMetadata portage_metadata = 41;
    OSVPackageMetadata osv_metadata = 16;
    NetportsMetadata netports_metadata = 45;
    PythonRequirementsMetadata python_requirements_metadata = 21;
    PythonSetupMetadata python_setup_metadata = 44;
    ContainerdContainerMetadata containerd_container_metadata = 22;
    SNAPPackageMetadata snap_metadata = 23;
    FlatpakPackageMetadata flatpak_metadata = 24;
    MacAppsMetadata mac_apps_metadata = 34;
    ContainerdRuntimeContainerMetadata containerd_runtime_container_metadata =
        25;
    CDXPackageMetadata cdx_metadata = 30;
    WindowsOSVersion windows_os_version_metadata = 33;
    HomebrewPackageMetadata homebrew_metadata = 42;
    ChromeExtensionsMetadata chrome_extensions_metadata = 47;
    VSCodeExtensionsMetadata vscode_extensions_metadata = 46;
    PodmanMetadata podman_metadata = 50;
    DockerContainersMetadata docker_containers_metadata = 48;
    MacportsPackageMetadata macports_metadata = 53;
    WingetPackageMetadata winget_metadata = 54;
    AsdfMetadata asdf_metadata = 55;
  }
  // LINT.ThenChange(/binary/proto/package_metadata.go)

  // Deprecated - use exploitability_signals instead
  // TODO(b/400910349): Remove once integrators stop using this.
  repeated AnnotationEnum annotations_deprecated = 28 [deprecated = true];
  // Signals to indicate that specific vulnerabilities are not applicable to
  // this package.
  repeated PackageExploitabilitySignal exploitability_signals = 51;
  enum AnnotationEnum {
    UNSPECIFIED = 0;
    TRANSITIONAL = 1;
    INSIDE_OS_PACKAGE = 2;
    INSIDE_CACHE_DIR = 3;
  }

  // Details about the layer a package was found in. This should be set only for
  // container image scanning.
  LayerDetails layer_details = 35;

  // Software licenses information
  repeated string licenses = 52;
}

// Additional identifiers for source code software packages (e.g. NPM).
message SourceCodeIdentifier {
  string repo = 1;
  string commit = 2;
}

// Details about the layer a package was found in.
message LayerDetails {
  // The index of the layer in the container image.
  int32 index = 1;
  // The diff ID (typically a sha256 hash) of the layer in the container image.
  string diff_id = 2;
  // The layer chain ID (sha256 hash) of the layer in the container image.
  // https://github.com/opencontainers/image-spec/blob/main/config.md#layer-chainid
  string chain_id = 5;
  // The layer build command that was used to build the layer. This may not be
  // found in all layers depending on how the container image is built.
  string command = 3;
  // Denotes whether the layer is in the base image.
  bool in_base_image = 4;
}

// PackageExploitabilitySignal is used to indicate that specific vulnerabilities
// are not applicable to a given package.
message PackageExploitabilitySignal {
  // The name of the plugin (e.g. Annotator) that added this signal.
  string plugin = 1;
  // Reason for exclusion.
  VexJustification justification = 2;
  oneof vuln_filter {
    // Advisory Identifier (CVE, GHSA, ...) and aliases of the vulns that are
    // not applicable to this package.
    VulnIdentifiers vuln_identifiers = 3;
    // Indicates that all vulnerabilities associated with the package are
    // irrelevant.
    bool matches_all_vulns = 4;
  }
}

message VulnIdentifiers {
  repeated string identifiers = 1;
}

// FindingExploitabilitySignal is used to indicate that a finding is not
// exploitable.
message FindingExploitabilitySignal {
  // The name of the plugin (e.g. Annotator) that added this signal.
  string plugin = 1;
  // Reason for exclusion.
  VexJustification justification = 2;
}

// Vuln exclusion reasons - Mirrors the format from the official VEX
// documentation
// (https://www.cisa.gov/sites/default/files/publications/VEX_Status_Justification_Jun22.pdf)
enum VexJustification {
  VEX_JUSTIFICATION_UNSPECIFIED = 0;
  // The vulnerable component is not used in the affected artifact.
  COMPONENT_NOT_PRESENT = 1;
  // The component is used but vulnerable code was removed or not included.
  VULNERABLE_CODE_NOT_PRESENT = 2;
  // Vulnerable code is included but is not executed.
  VULNERABLE_CODE_NOT_IN_EXECUTE_PATH = 3;
  // Vulnerable code is executed but can't be exploited due to program logic.
  VULNERABLE_CODE_CANNOT_BE_CONTROLLED_BY_ADVERSARY = 4;
  // Code can be executed but additional mitigations prevent exploitation.
  INLINE_MITIGATION_ALREADY_EXISTS = 5;
}

// Package URL, see https://github.com/package-url/purl-spec
message Purl {
  // String representation.
  string purl = 1;
  // Package type, e.g. "maven, npm, pypi".
  string type = 2;
  // Package name.
  string name = 3;
  // Package version.
  string version = 4;
  // Name prefix such as a Maven groupid, or Docker image owner.
  string namespace = 5;
  // Extra qualifying data for a package such as an OS, architecture, etc.
  repeated Qualifier qualifiers = 6;
  // Extra subpath within a package, relative to the package root.
  string subpath = 7;
}

message Qualifier {
  string key = 1;
  string value = 2;
}

// Describes generic security findings not associated with any
// specific package, e.g. weak credentials.
message GenericFinding {
  reserved 3;
  // Info specific to the finding. Should always be the same for the same type
  // of finding.
  GenericFindingAdvisory adv = 1;
  // Instance-specific info such as location of the vulnerable files.
  GenericFindingTargetDetails target = 2;
  // The plugins (e.g. Detectors, Enrichers) that found this vuln.
  repeated string plugins = 4;
  // Signals that indicate this finding is not exploitable.
  repeated FindingExploitabilitySignal exploitability_signals = 5;
}

// Describes a security finding and how to remediate it. It should not
// contain any information specific to the target (e.g. which files were
// found vulnerable).
message GenericFindingAdvisory {
  reserved 2, 6;
  // A unique ID for the finding.
  AdvisoryId id = 1;
  string title = 3;
  string description = 4;
  // Remediation instructions, e.g. "update to latest version".
  string recommendation = 5;
  SeverityEnum sev = 7;
}

// A unique identifier per advisory.
message AdvisoryId {
  string publisher = 1;  // e.g. "CVE".
  string reference = 2;  // e.g. "CVE-2023-1234".
}

enum SeverityEnum {
  SEVERITY_UNSPECIFIED = 0;
  MINIMAL = 1;
  LOW = 2;
  MEDIUM = 3;
  HIGH = 4;
  CRITICAL = 5;
}

// Instance-specific details about the generic security finding.
message GenericFindingTargetDetails {
  reserved 1, 2, 3;
  // Free-text info.
  string extra = 4;
}

// The additional data found in python packages.
message PythonPackageMetadata {
  string author = 1;
  string author_email = 2;
}

// The additional data found in npm packages.
message JavascriptPackageJSONMetadata {
  string author = 1;
  repeated string maintainers = 2;
  repeated string contributors = 3;
  bool from_npm_repository = 4;
}

// The additional data found in APK packages.
message APKPackageMetadata {
  reserved 7;

  string package_name = 1;
  string origin_name = 2;
  string os_id = 3;
  string os_version_id = 4;
  string maintainer = 5;
  string architecture = 6;

  reserved "license";
}

// The additional data found in DPKG packages.
// Next ID: 11
message DPKGPackageMetadata {
  string package_name = 1;
  string source_name = 2;
  string source_version = 3;
  string package_version = 4;
  string os_id = 5;
  string os_version_codename = 6;
  string os_version_id = 7;
  string maintainer = 8;
  string architecture = 9;
  string status = 10;
}

// The additional data found in RPM packages.
message RPMPackageMetadata {
  reserved 10;

  string package_name = 1;
  string source_rpm = 2;
  int32 epoch = 3;
  string os_id = 4;
  string os_version_id = 5;
  string os_build_id = 6;
  string os_name = 7;
  string vendor = 8;
  string architecture = 9;

  reserved "license";
}

// The additional data found in COS packages.
message COSPackageMetadata {
  string name = 1;
  string version = 2;
  string category = 3;
  string os_version = 4;
  string os_version_id = 5;
  string ebuild_version = 6;
}

// The additional data found in PACMAN packages.
message PACMANPackageMetadata {
  string package_name = 1;
  string package_version = 2;
  string os_id = 3;
  string os_version_id = 4;
  string package_description = 5;
  string package_dependencies = 6;
}

// The additional data found in Nix packages.
message NixPackageMetadata {
  string package_name = 1;
  string package_version = 2;
  string package_hash = 3;
  string package_output = 4;
  string os_id = 5;
  string os_version_codename = 6;
  string os_version_id = 7;
}

// The additional data found in .NET deps json packages.
message DEPSJSONMetadata {
  string package_name = 1;
  string package_version = 2;
  string type = 3;
}

// The additional data found in SNAP packages.
message SNAPPackageMetadata {
  string name = 1;
  string version = 2;
  string grade = 3;
  string type = 4;
  repeated string architectures = 5;
  string os_id = 6;
  string os_version_codename = 7;
  string os_version_id = 8;
}

// The additional data found in portage packages.
message PortagePackageMetadata {
  string package_name = 1;
  string package_version = 2;
  string os_id = 3;
  string os_version_id = 4;
}

// The additional data found in Flatpak packages.
message FlatpakPackageMetadata {
  string package_name = 1;
  string package_id = 2;
  string package_version = 3;
  string release_date = 4;
  string os_name = 5;
  string os_id = 6;
  string os_version_id = 7;
  string os_build_id = 8;
  string developer = 9;
}

// The additional data found in MODULE packages.
message KernelModuleMetadata {
  string package_name = 1;
  string package_version = 2;
  string package_vermagic = 3;
  string package_source_version_identifier = 4;
  string os_id = 5;
  string os_version_codename = 6;
  string os_version_id = 7;
  string package_author = 8;
}

// The additional data found in Vmlinuz packages.
message VmlinuzMetadata {
  string name = 1;
  string version = 2;
  string architecture = 3;
  string extended_version = 4;
  string format = 5;
  int32 swap_device = 6;
  int32 root_device = 7;
  string video_mode = 8;
  string os_id = 9;
  string os_version_codename = 10;
  string os_version_id = 11;
  bool rw_root_fs = 12;
}

// The additional data found in Mac Applications.
message MacAppsMetadata {
  string bundle_display_name = 1;
  string bundle_identifier = 2;
  string bundle_short_version_string = 3;
  string bundle_executable = 4;
  string bundle_name = 5;
  string bundle_package_type = 6;
  string bundle_signature = 7;
  string bundle_version = 8;
  string product_id = 9;
  string update_url = 10;
}

// The additional data found in Macports packages.
message MacportsPackageMetadata {
  string package_name = 1;
  string package_version = 2;
  string package_revision = 3;
}

// The additional data for packages extracted from SPDX files.
message SPDXPackageMetadata {
  Purl purl = 1;
  repeated string cpes = 2;
}

// The additional data for packages extracted from CDX files.
message CDXPackageMetadata {
  Purl purl = 1;
  repeated string cpes = 2;
}

// The additional data found in Java JAR packages.
message JavaArchiveMetadata {
  string artifact_id = 2;
  string group_id = 3;
  string sha1 = 4;
}

// The additional data found in Java lockfiles.
message JavaLockfileMetadata {
  string artifact_id = 1;
  string group_id = 2;
  repeated string dep_group_vals = 3;
  bool is_transitive = 4;
}

// The additional data for packages extracted by an OSV extractor wrapper.
message OSVPackageMetadata {
  string purl_type = 1;
  string commit = 2;
  string ecosystem = 3;
  string compare_as = 4;
}

message PythonRequirementsMetadata {
  repeated string hash_checking_mode_values = 1;
  string version_comparator = 2;
  string requirement = 3;
}

message PythonSetupMetadata {
  string version_comparator = 2;
}

// Used to report open ports on a system.
message NetportsMetadata {
  uint32 port = 1;
  string protocol = 2;
  string command_line = 3;
}

message ContainerdContainerMetadata {
  string namespace_name = 1;
  string image_name = 2;
  string image_digest = 3;
  string runtime = 4;
  int32 pid = 5;
  string snapshotter = 6;
  string snapshot_key = 7;
  string lower_dir = 8;
  string upper_dir = 9;
  string work_dir = 10;
  string id = 11;
  string pod_name = 12;
  string pod_namespace = 13;
}

message ContainerdRuntimeContainerMetadata {
  string namespace_name = 1;
  string image_name = 2;
  string image_digest = 3;
  string runtime = 4;
  string id = 5;
  int32 pid = 6;
  string rootfs_path = 7;
}

message WindowsOSVersion {
  string product = 1;
  string full_version = 2;
}

// The additional data found in Homebrew packages.
message HomebrewPackageMetadata {}

// The additional data found in Chrome extensions.
message ChromeExtensionsMetadata {
  string name = 1;
  string description = 2;
  string author_email = 3;
  repeated string host_permissions = 4;
  int32 manifest_version = 5;
  string minimum_chrome_version = 6;
  repeated string permissions = 7;
  string update_url = 8;
}

// The additional data found in VSCode extensions.
message VSCodeExtensionsMetadata {
  string id = 1;
  string publisher_id = 2;
  string publisher_display_name = 3;
  string target_platform = 4;
  bool updated = 5;
  bool is_pre_release_version = 6;
  int64 installed_timestamp = 7;
}

// The additional data found in Podman containers.
message PodmanMetadata {
  map<uint32, Protocol> exposed_ports = 1;
  int32 pid = 2;
  string namespace_name = 3;
  google.protobuf.Timestamp started_time = 4;
  google.protobuf.Timestamp finished_time = 5;
  string status = 6;
  int32 exit_code = 7;
  bool exited = 8;
}

message Protocol {
  repeated string names = 1;
}

message DockerContainersMetadata {
  string image_name = 1;
  string image_digest = 2;
  string id = 3;
  repeated DockerPort ports = 4;
}

message AsdfMetadata {
  string tool_name = 1;
  string tool_version = 2;
}

message DockerPort {
  string ip = 1;
  uint32 private_port = 2;
  uint32 public_port = 3;
  string type = 4;
}

// The additional data found in Windows Package Manager (Winget) packages.
message WingetPackageMetadata {
  string name = 1;
  string id = 2;
  string version = 3;
  string moniker = 4;
  string channel = 5;
  repeated string tags = 6;
  repeated string commands = 7;
}

// A secret (i.e. credential) found by Veles secret scanning.
message Secret {
  SecretData secret = 1;
  SecretStatus status = 2;
  repeated Location locations = 3;
}

message SecretData {
  oneof secret {
    GCPSAK gcpsak = 1;
    AnthropicWorkspaceAPIKey anthropic_workspace_api_key = 2;
    AnthropicModelAPIKey anthropic_model_api_key = 3;
    PerplexityAPIKey perplexity = 4;
    PrivateKey private_key = 5;
<<<<<<< HEAD
    GrokXAIAPIKey grok_xai_api_key = 6;
    GrokXAIManagementAPIKey grok_xai_management_api_key = 7;
    DockerHubPat docker_hub_pat = 8;
=======
    DigitalOceanAPIToken digitalocean = 6;
>>>>>>> f90980a2
  }

  message DigitalOceanAPIToken {
    string key = 1;
  }
  
  message GCPSAK {
    // Always filled.
    string private_key_id = 1;
    string client_email = 2;
    bytes signature = 3;  // derived from the private_key for validation

    // Filled only when explicitly requested.
    string type = 4;
    string project_id = 5;
    string client_id = 6;
    string auth_uri = 7;
    string token_uri = 8;
    string auth_provider_x509_cert_url = 9;
    string client_x509_cert_url = 10;
    string universe_domain = 11;

    // Should not be filled out unless very explicitly requested accepting the
    // risk that this might accidentally leak the key.
    string private_key = 12;
  }

  message AnthropicWorkspaceAPIKey {
    // The Anthropic Workspace API key (contains "admin01").
    string key = 1;
  }

  message AnthropicModelAPIKey {
    // The Anthropic Model API key (regular API key for model access).
    string key = 1;
  }

  message PerplexityAPIKey {
    string key = 1;
  }

  message GrokXAIAPIKey {
    string key = 1;
  }

  message GrokXAIManagementAPIKey {
    string key = 1;
  }

  message PrivateKey {
    string block = 1;  // PEM/OpenSSH private key block
    bytes der = 2;     // DER-encoded key material
  }

  message DockerHubPat {
    string pat = 1;
    string username = 2;
  }
}

message SecretStatus {
  SecretStatusEnum status = 1;
  google.protobuf.Timestamp last_updated = 2;

  enum SecretStatusEnum {
    // The default value for SecretStatusEnum. Set when no validation was
    // attempted.
    UNSPECIFIED = 0;
    // Deprecated. Use UNSPECIFIED instead.
    UNKNOWN = 1 [deprecated = true];
    // The secret is confirmed to be invalid.
    INVALID = 2;
    // The secret is confirmed to be valid.
    VALID = 3;
    // Validating the secret is not supported by the scanner.
    UNSUPPORTED = 4;
    // Validation is supported but the validation failed.
    FAILED = 5;
  }
}

message Location {
  oneof location {
    Filepath filepath = 1;
    FilepathWithLayerDetails filepath_with_layer_details = 2;
    EnvironmentVariable environment_variable = 3;
    ContainerCommand container_command = 4;
  }
}

message Filepath {
  string path = 1;
}

message FilepathWithLayerDetails {
  string path = 1;
  LayerDetails layer_details = 2;
}

message EnvironmentVariable {
  string name = 1;
}

message ContainerCommand {
  string command = 1;
}<|MERGE_RESOLUTION|>--- conflicted
+++ resolved
@@ -643,19 +643,12 @@
     AnthropicModelAPIKey anthropic_model_api_key = 3;
     PerplexityAPIKey perplexity = 4;
     PrivateKey private_key = 5;
-<<<<<<< HEAD
     GrokXAIAPIKey grok_xai_api_key = 6;
     GrokXAIManagementAPIKey grok_xai_management_api_key = 7;
     DockerHubPat docker_hub_pat = 8;
-=======
-    DigitalOceanAPIToken digitalocean = 6;
->>>>>>> f90980a2
-  }
-
-  message DigitalOceanAPIToken {
-    string key = 1;
-  }
-  
+    DigitalOceanAPIToken digitalocean = 9;
+  }
+
   message GCPSAK {
     // Always filled.
     string private_key_id = 1;
@@ -707,6 +700,10 @@
   message DockerHubPat {
     string pat = 1;
     string username = 2;
+  }
+
+  message DigitalOceanAPIToken {
+    string key = 1;
   }
 }
 
