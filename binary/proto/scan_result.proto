/*
 * Copyright 2025 Google LLC
 *
 * Licensed under the Apache License, Version 2.0 (the "License");
 * you may not use this file except in compliance with the License.
 * You may obtain a copy of the License at
 *
 * http://www.apache.org/licenses/LICENSE-2.0
 *
 * Unless required by applicable law or agreed to in writing, software
 * distributed under the License is distributed on an "AS IS" BASIS,
 * WITHOUT WARRANTIES OR CONDITIONS OF ANY KIND, either express or implied.
 * See the License for the specific language governing permissions and
 * limitations under the License.
 */

syntax = "proto3";

package scalibr;

import "google/protobuf/timestamp.proto";

option go_package = "github.com/google/scalibr/binary/proto/scan_result_go_proto";
option java_multiple_files = true;

// Proto file describing the SCALIBR scan results. Whenever this proto is
// modified make sure to regenerate the go_proto file by running
// `make protos`

// The results of a scan incl. scan status and artifacts found.
message ScanResult {
  string version = 1;
  google.protobuf.Timestamp start_time = 2;
  google.protobuf.Timestamp end_time = 3;
  // Status of the overall scan.
  ScanStatus status = 4;
  // Status and versions of the plugins that ran.
  repeated PluginStatus plugin_status = 5;
  // TODO(b/400910349): Remove once integrators stop using these fields.
  repeated Package inventories_deprecated = 6 [deprecated = true];
  repeated GenericFinding findings_deprecated = 7 [deprecated = true];
  Inventory inventory = 8;
}

// The artifacts (e.g. software inventory, security findings) that a scan found.
message Inventory {
  repeated Package packages = 1;
  repeated GenericFinding generic_findings = 2;
  repeated Secret secrets = 3;
}

message ScanStatus {
  ScanStatusEnum status = 1;
  string failure_reason = 2;
  enum ScanStatusEnum {
    UNSPECIFIED = 0;
    SUCCEEDED = 1;
    PARTIALLY_SUCCEEDED = 2;
    FAILED = 3;
  }
}

message PluginStatus {
  string name = 1;
  int32 version = 2;
  ScanStatus status = 3;
}

// A software package or library found by an extractor.
// PURL or CPE needs to be set, maybe both.
message Package {
  reserved 3, 4;
  // Human-readable name of the software, to be used for things like logging.
  // For vuln matching, use the name from metadata.
  string name = 11;
  // Version of the package.
  string version = 12;
  // Source code level package identifiers.
  SourceCodeIdentifier source_code = 26;
  // Package URL of the software.
  Purl purl = 1;
  // Ecosystem - For software packages this corresponds to an OSV ecosystem
  // value, e.g. PyPI.
  string ecosystem = 27;
  // Paths or source of files related to the package.
  repeated string locations = 2;
  // TODO(b/400910349): Remove once integrators stop using these fields.
  string extractor_deprecated = 10 [deprecated = true];
  // The names of the plugins that found this software. Set by the
  // core library.
  repeated string plugins = 49;
  // The additional data found in the package.
  // LINT.IfChange
  oneof metadata {
    PythonPackageMetadata python_metadata = 5;
    JavascriptPackageJSONMetadata javascript_metadata = 6;
    APKPackageMetadata apk_metadata = 7;
    DPKGPackageMetadata dpkg_metadata = 8;
    RPMPackageMetadata rpm_metadata = 9;
    COSPackageMetadata cos_metadata = 13;
    DEPSJSONMetadata depsjson_metadata = 40;
    SPDXPackageMetadata spdx_metadata = 14;
    JavaArchiveMetadata java_archive_metadata = 15;
    JavaLockfileMetadata java_lockfile_metadata = 31;
    PACMANPackageMetadata pacman_metadata = 36;
    NixPackageMetadata nix_metadata = 37;
    KernelModuleMetadata kernel_module_metadata = 38;
    VmlinuzMetadata vmlinuz_metadata = 39;
    PortagePackageMetadata portage_metadata = 41;
    OSVPackageMetadata osv_metadata = 16;
    NetportsMetadata netports_metadata = 45;
    PythonRequirementsMetadata python_requirements_metadata = 21;
    PythonSetupMetadata python_setup_metadata = 44;
    ContainerdContainerMetadata containerd_container_metadata = 22;
    SNAPPackageMetadata snap_metadata = 23;
    FlatpakPackageMetadata flatpak_metadata = 24;
    MacAppsMetadata mac_apps_metadata = 34;
    ContainerdRuntimeContainerMetadata containerd_runtime_container_metadata =
        25;
    CDXPackageMetadata cdx_metadata = 30;
    WindowsOSVersion windows_os_version_metadata = 33;
    HomebrewPackageMetadata homebrew_metadata = 42;
    ChromeExtensionsMetadata chrome_extensions_metadata = 47;
    VSCodeExtensionsMetadata vscode_extensions_metadata = 46;
    PodmanMetadata podman_metadata = 50;
    DockerContainersMetadata docker_containers_metadata = 48;
    MacportsPackageMetadata macports_metadata = 53;
    WingetPackageMetadata winget_metadata = 54;
    AsdfMetadata asdf_metadata = 55;
  }
  // LINT.ThenChange(/binary/proto/package_metadata.go)

  // Deprecated - use exploitability_signals instead
  // TODO(b/400910349): Remove once integrators stop using this.
  repeated AnnotationEnum annotations_deprecated = 28 [deprecated = true];
  // Signals to indicate that specific vulnerabilities are not applicable to
  // this package.
  repeated PackageExploitabilitySignal exploitability_signals = 51;
  enum AnnotationEnum {
    UNSPECIFIED = 0;
    TRANSITIONAL = 1;
    INSIDE_OS_PACKAGE = 2;
    INSIDE_CACHE_DIR = 3;
  }

  // Details about the layer a package was found in. This should be set only for
  // container image scanning.
  LayerDetails layer_details = 35;

  // Software licenses information
  repeated string licenses = 52;
}

// Additional identifiers for source code software packages (e.g. NPM).
message SourceCodeIdentifier {
  string repo = 1;
  string commit = 2;
}

// Details about the layer a package was found in.
message LayerDetails {
  // The index of the layer in the container image.
  int32 index = 1;
  // The diff ID (typically a sha256 hash) of the layer in the container image.
  string diff_id = 2;
  // The layer chain ID (sha256 hash) of the layer in the container image.
  // https://github.com/opencontainers/image-spec/blob/main/config.md#layer-chainid
  string chain_id = 5;
  // The layer build command that was used to build the layer. This may not be
  // found in all layers depending on how the container image is built.
  string command = 3;
  // Denotes whether the layer is in the base image.
  bool in_base_image = 4;
}

// PackageExploitabilitySignal is used to indicate that specific vulnerabilities
// are not applicable to a given package.
message PackageExploitabilitySignal {
  // The name of the plugin (e.g. Annotator) that added this signal.
  string plugin = 1;
  // Reason for exclusion.
  VexJustification justification = 2;
  oneof vuln_filter {
    // Advisory Identifier (CVE, GHSA, ...) and aliases of the vulns that are
    // not applicable to this package.
    VulnIdentifiers vuln_identifiers = 3;
    // Indicates that all vulnerabilities associated with the package are
    // irrelevant.
    bool matches_all_vulns = 4;
  }
}

message VulnIdentifiers {
  repeated string identifiers = 1;
}

// FindingExploitabilitySignal is used to indicate that a finding is not
// exploitable.
message FindingExploitabilitySignal {
  // The name of the plugin (e.g. Annotator) that added this signal.
  string plugin = 1;
  // Reason for exclusion.
  VexJustification justification = 2;
}

// Vuln exclusion reasons - Mirrors the format from the official VEX
// documentation
// (https://www.cisa.gov/sites/default/files/publications/VEX_Status_Justification_Jun22.pdf)
enum VexJustification {
  VEX_JUSTIFICATION_UNSPECIFIED = 0;
  // The vulnerable component is not used in the affected artifact.
  COMPONENT_NOT_PRESENT = 1;
  // The component is used but vulnerable code was removed or not included.
  VULNERABLE_CODE_NOT_PRESENT = 2;
  // Vulnerable code is included but is not executed.
  VULNERABLE_CODE_NOT_IN_EXECUTE_PATH = 3;
  // Vulnerable code is executed but can't be exploited due to program logic.
  VULNERABLE_CODE_CANNOT_BE_CONTROLLED_BY_ADVERSARY = 4;
  // Code can be executed but additional mitigations prevent exploitation.
  INLINE_MITIGATION_ALREADY_EXISTS = 5;
}

// Package URL, see https://github.com/package-url/purl-spec
message Purl {
  // String representation.
  string purl = 1;
  // Package type, e.g. "maven, npm, pypi".
  string type = 2;
  // Package name.
  string name = 3;
  // Package version.
  string version = 4;
  // Name prefix such as a Maven groupid, or Docker image owner.
  string namespace = 5;
  // Extra qualifying data for a package such as an OS, architecture, etc.
  repeated Qualifier qualifiers = 6;
  // Extra subpath within a package, relative to the package root.
  string subpath = 7;
}

message Qualifier {
  string key = 1;
  string value = 2;
}

// Describes generic security findings not associated with any
// specific package, e.g. weak credentials.
message GenericFinding {
  reserved 3;
  // Info specific to the finding. Should always be the same for the same type
  // of finding.
  GenericFindingAdvisory adv = 1;
  // Instance-specific info such as location of the vulnerable files.
  GenericFindingTargetDetails target = 2;
  // The plugins (e.g. Detectors, Enrichers) that found this vuln.
  repeated string plugins = 4;
  // Signals that indicate this finding is not exploitable.
  repeated FindingExploitabilitySignal exploitability_signals = 5;
}

// Describes a security finding and how to remediate it. It should not
// contain any information specific to the target (e.g. which files were
// found vulnerable).
message GenericFindingAdvisory {
  reserved 2, 6;
  // A unique ID for the finding.
  AdvisoryId id = 1;
  string title = 3;
  string description = 4;
  // Remediation instructions, e.g. "update to latest version".
  string recommendation = 5;
  SeverityEnum sev = 7;
}

// A unique identifier per advisory.
message AdvisoryId {
  string publisher = 1;  // e.g. "CVE".
  string reference = 2;  // e.g. "CVE-2023-1234".
}

enum SeverityEnum {
  SEVERITY_UNSPECIFIED = 0;
  MINIMAL = 1;
  LOW = 2;
  MEDIUM = 3;
  HIGH = 4;
  CRITICAL = 5;
}

// Instance-specific details about the generic security finding.
message GenericFindingTargetDetails {
  reserved 1, 2, 3;
  // Free-text info.
  string extra = 4;
}

// The additional data found in python packages.
message PythonPackageMetadata {
  string author = 1;
  string author_email = 2;
}

// The additional data found in npm packages.
message JavascriptPackageJSONMetadata {
  string author = 1;
  repeated string maintainers = 2;
  repeated string contributors = 3;
  bool from_npm_repository = 4;
}

// The additional data found in APK packages.
message APKPackageMetadata {
  reserved 7;

  string package_name = 1;
  string origin_name = 2;
  string os_id = 3;
  string os_version_id = 4;
  string maintainer = 5;
  string architecture = 6;

  reserved "license";
}

// The additional data found in DPKG packages.
// Next ID: 11
message DPKGPackageMetadata {
  string package_name = 1;
  string source_name = 2;
  string source_version = 3;
  string package_version = 4;
  string os_id = 5;
  string os_version_codename = 6;
  string os_version_id = 7;
  string maintainer = 8;
  string architecture = 9;
  string status = 10;
}

// The additional data found in RPM packages.
message RPMPackageMetadata {
  reserved 10;

  string package_name = 1;
  string source_rpm = 2;
  int32 epoch = 3;
  string os_id = 4;
  string os_version_id = 5;
  string os_build_id = 6;
  string os_name = 7;
  string vendor = 8;
  string architecture = 9;

  reserved "license";
}

// The additional data found in COS packages.
message COSPackageMetadata {
  string name = 1;
  string version = 2;
  string category = 3;
  string os_version = 4;
  string os_version_id = 5;
  string ebuild_version = 6;
}

// The additional data found in PACMAN packages.
message PACMANPackageMetadata {
  string package_name = 1;
  string package_version = 2;
  string os_id = 3;
  string os_version_id = 4;
  string package_description = 5;
  string package_dependencies = 6;
}

// The additional data found in Nix packages.
message NixPackageMetadata {
  string package_name = 1;
  string package_version = 2;
  string package_hash = 3;
  string package_output = 4;
  string os_id = 5;
  string os_version_codename = 6;
  string os_version_id = 7;
}

// The additional data found in .NET deps json packages.
message DEPSJSONMetadata {
  string package_name = 1;
  string package_version = 2;
  string type = 3;
}

// The additional data found in SNAP packages.
message SNAPPackageMetadata {
  string name = 1;
  string version = 2;
  string grade = 3;
  string type = 4;
  repeated string architectures = 5;
  string os_id = 6;
  string os_version_codename = 7;
  string os_version_id = 8;
}

// The additional data found in portage packages.
message PortagePackageMetadata {
  string package_name = 1;
  string package_version = 2;
  string os_id = 3;
  string os_version_id = 4;
}

// The additional data found in Flatpak packages.
message FlatpakPackageMetadata {
  string package_name = 1;
  string package_id = 2;
  string package_version = 3;
  string release_date = 4;
  string os_name = 5;
  string os_id = 6;
  string os_version_id = 7;
  string os_build_id = 8;
  string developer = 9;
}

// The additional data found in MODULE packages.
message KernelModuleMetadata {
  string package_name = 1;
  string package_version = 2;
  string package_vermagic = 3;
  string package_source_version_identifier = 4;
  string os_id = 5;
  string os_version_codename = 6;
  string os_version_id = 7;
  string package_author = 8;
}

// The additional data found in Vmlinuz packages.
message VmlinuzMetadata {
  string name = 1;
  string version = 2;
  string architecture = 3;
  string extended_version = 4;
  string format = 5;
  int32 swap_device = 6;
  int32 root_device = 7;
  string video_mode = 8;
  string os_id = 9;
  string os_version_codename = 10;
  string os_version_id = 11;
  bool rw_root_fs = 12;
}

// The additional data found in Mac Applications.
message MacAppsMetadata {
  string bundle_display_name = 1;
  string bundle_identifier = 2;
  string bundle_short_version_string = 3;
  string bundle_executable = 4;
  string bundle_name = 5;
  string bundle_package_type = 6;
  string bundle_signature = 7;
  string bundle_version = 8;
  string product_id = 9;
  string update_url = 10;
}

// The additional data found in Macports packages.
message MacportsPackageMetadata {
  string package_name = 1;
  string package_version = 2;
  string package_revision = 3;
}

// The additional data for packages extracted from SPDX files.
message SPDXPackageMetadata {
  Purl purl = 1;
  repeated string cpes = 2;
}

// The additional data for packages extracted from CDX files.
message CDXPackageMetadata {
  Purl purl = 1;
  repeated string cpes = 2;
}

// The additional data found in Java JAR packages.
message JavaArchiveMetadata {
  string artifact_id = 2;
  string group_id = 3;
  string sha1 = 4;
}

// The additional data found in Java lockfiles.
message JavaLockfileMetadata {
  string artifact_id = 1;
  string group_id = 2;
  repeated string dep_group_vals = 3;
  bool is_transitive = 4;
}

// The additional data for packages extracted by an OSV extractor wrapper.
message OSVPackageMetadata {
  string purl_type = 1;
  string commit = 2;
  string ecosystem = 3;
  string compare_as = 4;
}

message PythonRequirementsMetadata {
  repeated string hash_checking_mode_values = 1;
  string version_comparator = 2;
  string requirement = 3;
}

message PythonSetupMetadata {
  string version_comparator = 2;
}

// Used to report open ports on a system.
message NetportsMetadata {
  uint32 port = 1;
  string protocol = 2;
  string command_line = 3;
}

message ContainerdContainerMetadata {
  string namespace_name = 1;
  string image_name = 2;
  string image_digest = 3;
  string runtime = 4;
  int32 pid = 5;
  string snapshotter = 6;
  string snapshot_key = 7;
  string lower_dir = 8;
  string upper_dir = 9;
  string work_dir = 10;
  string id = 11;
  string pod_name = 12;
  string pod_namespace = 13;
}

message ContainerdRuntimeContainerMetadata {
  string namespace_name = 1;
  string image_name = 2;
  string image_digest = 3;
  string runtime = 4;
  string id = 5;
  int32 pid = 6;
  string rootfs_path = 7;
}

message WindowsOSVersion {
  string product = 1;
  string full_version = 2;
}

// The additional data found in Homebrew packages.
message HomebrewPackageMetadata {}

// The additional data found in Chrome extensions.
message ChromeExtensionsMetadata {
  string name = 1;
  string description = 2;
  string author_email = 3;
  repeated string host_permissions = 4;
  int32 manifest_version = 5;
  string minimum_chrome_version = 6;
  repeated string permissions = 7;
  string update_url = 8;
}

// The additional data found in VSCode extensions.
message VSCodeExtensionsMetadata {
  string id = 1;
  string publisher_id = 2;
  string publisher_display_name = 3;
  string target_platform = 4;
  bool updated = 5;
  bool is_pre_release_version = 6;
  int64 installed_timestamp = 7;
}

// The additional data found in Podman containers.
message PodmanMetadata {
  map<uint32, Protocol> exposed_ports = 1;
  int32 pid = 2;
  string namespace_name = 3;
  google.protobuf.Timestamp started_time = 4;
  google.protobuf.Timestamp finished_time = 5;
  string status = 6;
  int32 exit_code = 7;
  bool exited = 8;
}

message Protocol {
  repeated string names = 1;
}

message DockerContainersMetadata {
  string image_name = 1;
  string image_digest = 2;
  string id = 3;
  repeated DockerPort ports = 4;
}

message AsdfMetadata {
  string tool_name = 1;
  string tool_version = 2;
}

message DockerPort {
  string ip = 1;
  uint32 private_port = 2;
  uint32 public_port = 3;
  string type = 4;
}

// The additional data found in Windows Package Manager (Winget) packages.
message WingetPackageMetadata {
  string name = 1;
  string id = 2;
  string version = 3;
  string moniker = 4;
  string channel = 5;
  repeated string tags = 6;
  repeated string commands = 7;
}

// A secret (i.e. credential) found by Veles secret scanning.
message Secret {
  SecretData secret = 1;
  SecretStatus status = 2;
  repeated Location locations = 3;
}

message SecretData {
  oneof secret {
    GCPSAK gcpsak = 1;
    AnthropicWorkspaceAPIKey anthropic_workspace_api_key = 2;
    AnthropicModelAPIKey anthropic_model_api_key = 3;
    PerplexityAPIKey perplexity = 4;
    PrivateKey private_key = 5;
    GrokXAIAPIKey grok_xai_api_key = 6;
    GrokXAIManagementAPIKey grok_xai_management_api_key = 7;
    DockerHubPat docker_hub_pat = 8;
<<<<<<< HEAD
    GitlabPat gitlab_pat = 9;
=======
    DigitalOceanAPIToken digitalocean = 9;
    OpenAIAPIKey openai_api_key = 10;
    PostmanAPIKey postman_api_key = 11;
    PostmanCollectionAccessToken postman_collection_access_token = 12;
    AzureAccessToken azure_access_token = 13;
    AzureIdentityToken azure_identity_token = 14;
>>>>>>> 81a45d8e
  }

  message GCPSAK {
    // Always filled.
    string private_key_id = 1;
    string client_email = 2;
    bytes signature = 3;  // derived from the private_key for validation

    // Filled only when explicitly requested.
    string type = 4;
    string project_id = 5;
    string client_id = 6;
    string auth_uri = 7;
    string token_uri = 8;
    string auth_provider_x509_cert_url = 9;
    string client_x509_cert_url = 10;
    string universe_domain = 11;

    // Should not be filled out unless very explicitly requested accepting the
    // risk that this might accidentally leak the key.
    string private_key = 12;
  }

  message AnthropicWorkspaceAPIKey {
    // The Anthropic Workspace API key (contains "admin01").
    string key = 1;
  }

  message AnthropicModelAPIKey {
    // The Anthropic Model API key (regular API key for model access).
    string key = 1;
  }

  message PerplexityAPIKey {
    string key = 1;
  }

  message GrokXAIAPIKey {
    string key = 1;
  }

  message GrokXAIManagementAPIKey {
    string key = 1;
  }

  message PrivateKey {
    string block = 1;  // PEM/OpenSSH private key block
    bytes der = 2;     // DER-encoded key material
  }

  message AzureAccessToken {
    string token = 1;
  }

  message AzureIdentityToken {
    string token = 1;
  }

  message OpenAIAPIKey {
    string key = 1;
  }

  message DockerHubPat {
    string pat = 1;
    string username = 2;
  }

<<<<<<< HEAD
  message GitlabPat {
    string pat = 1;
=======
  message PostmanAPIKey {
    string key = 1;
  }

  message PostmanCollectionAccessToken {
    string key = 1;
  }

  message DigitalOceanAPIToken {
    string key = 1;
>>>>>>> 81a45d8e
  }
}

message SecretStatus {
  SecretStatusEnum status = 1;
  google.protobuf.Timestamp last_updated = 2;

  enum SecretStatusEnum {
    // The default value for SecretStatusEnum. Set when no validation was
    // attempted.
    UNSPECIFIED = 0;
    // Deprecated. Use UNSPECIFIED instead.
    UNKNOWN = 1 [deprecated = true];
    // The secret is confirmed to be invalid.
    INVALID = 2;
    // The secret is confirmed to be valid.
    VALID = 3;
    // Validating the secret is not supported by the scanner.
    UNSUPPORTED = 4;
    // Validation is supported but the validation failed.
    FAILED = 5;
  }
}

message Location {
  oneof location {
    Filepath filepath = 1;
    FilepathWithLayerDetails filepath_with_layer_details = 2;
    EnvironmentVariable environment_variable = 3;
    ContainerCommand container_command = 4;
  }
}

message Filepath {
  string path = 1;
}

message FilepathWithLayerDetails {
  string path = 1;
  LayerDetails layer_details = 2;
}

message EnvironmentVariable {
  string name = 1;
}

message ContainerCommand {
  string command = 1;
}<|MERGE_RESOLUTION|>--- conflicted
+++ resolved
@@ -646,16 +646,13 @@
     GrokXAIAPIKey grok_xai_api_key = 6;
     GrokXAIManagementAPIKey grok_xai_management_api_key = 7;
     DockerHubPat docker_hub_pat = 8;
-<<<<<<< HEAD
-    GitlabPat gitlab_pat = 9;
-=======
     DigitalOceanAPIToken digitalocean = 9;
     OpenAIAPIKey openai_api_key = 10;
     PostmanAPIKey postman_api_key = 11;
     PostmanCollectionAccessToken postman_collection_access_token = 12;
     AzureAccessToken azure_access_token = 13;
     AzureIdentityToken azure_identity_token = 14;
->>>>>>> 81a45d8e
+    GitlabPat gitlab_pat = 15;
   }
 
   message GCPSAK {
@@ -723,10 +720,10 @@
     string username = 2;
   }
 
-<<<<<<< HEAD
   message GitlabPat {
     string pat = 1;
-=======
+  }
+    
   message PostmanAPIKey {
     string key = 1;
   }
@@ -737,7 +734,6 @@
 
   message DigitalOceanAPIToken {
     string key = 1;
->>>>>>> 81a45d8e
   }
 }
 
