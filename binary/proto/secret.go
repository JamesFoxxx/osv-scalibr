--- conflicted
+++ resolved
@@ -86,12 +86,12 @@
 
 func velesSecretToProto(s veles.Secret) (*spb.SecretData, error) {
 	switch t := s.(type) {
+	case velesgcpsak.GCPSAK:
+		return gcpsakToProto(t), nil
 	case velesanthropicapikey.WorkspaceAPIKey:
 		return anthropicWorkspaceAPIKeyToProto(t.Key), nil
 	case velesanthropicapikey.ModelAPIKey:
 		return anthropicModelAPIKeyToProto(t.Key), nil
-	case velesgcpsak.GCPSAK:
-		return gcpsakToProto(t), nil
 	case velesperplexity.PerplexityAPIKey:
 		return perplexityAPIKeyToProto(t), nil
 	default:
@@ -123,7 +123,6 @@
 	}
 }
 
-<<<<<<< HEAD
 func anthropicWorkspaceAPIKeyToProto(key string) *spb.SecretData {
 	return &spb.SecretData{
 		Secret: &spb.SecretData_AnthropicWorkspaceApiKey{
@@ -139,13 +138,16 @@
 		Secret: &spb.SecretData_AnthropicModelApiKey{
 			AnthropicModelApiKey: &spb.SecretData_AnthropicModelAPIKey{
 				Key: key,
-=======
+			},
+		},
+	}
+}
+
 func perplexityAPIKeyToProto(s velesperplexity.PerplexityAPIKey) *spb.SecretData {
 	return &spb.SecretData{
 		Secret: &spb.SecretData_Perplexity{
 			Perplexity: &spb.SecretData_PerplexityAPIKey{
 				Key: s.Key,
->>>>>>> aad44977
 			},
 		},
 	}
@@ -227,12 +229,12 @@
 
 func velesSecretToStruct(s *spb.SecretData) (veles.Secret, error) {
 	switch s.Secret.(type) {
+	case *spb.SecretData_Gcpsak:
+		return gcpsakToStruct(s.GetGcpsak()), nil
 	case *spb.SecretData_AnthropicWorkspaceApiKey:
 		return velesanthropicapikey.WorkspaceAPIKey{Key: s.GetAnthropicWorkspaceApiKey().GetKey()}, nil
 	case *spb.SecretData_AnthropicModelApiKey:
 		return velesanthropicapikey.ModelAPIKey{Key: s.GetAnthropicModelApiKey().GetKey()}, nil
-	case *spb.SecretData_Gcpsak:
-		return gcpsakToStruct(s.GetGcpsak()), nil
 	case *spb.SecretData_Perplexity:
 		return perplexityAPIKeyToStruct(s.GetPerplexity()), nil
 	default:
