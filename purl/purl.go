--- conflicted
+++ resolved
@@ -101,15 +101,12 @@
 	TypeGooget = "googet"
 	// TypeWordpress is pkg:wordpress purl
 	TypeWordpress = "wordpress"
-<<<<<<< HEAD
 	// TypeAsdf is pkg:asdf purl
 	TypeAsdf = "asdf"
-=======
 	// Macports is pkg:macports purl
 	TypeMacports = "macports"
 	// TypeWinget is pkg:winget purl
 	TypeWinget = "winget"
->>>>>>> e1df6d30
 )
 
 // PackageURL is the struct representation of the parts that make a package url.
@@ -212,12 +209,9 @@
 		TypeSwift:     true,
 		TypeGooget:    true,
 		TypeWordpress: true,
-<<<<<<< HEAD
 		TypeAsdf:      true,
-=======
 		TypeMacports:  true,
 		TypeWinget:    true,
->>>>>>> e1df6d30
 	}
 
 	// purl type is case-insensitive, canonical form is lower-case
